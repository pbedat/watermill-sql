--- conflicted
+++ resolved
@@ -2,22 +2,13 @@
 
 go 1.21
 
-<<<<<<< HEAD
-toolchain go1.22.1
-=======
 toolchain go1.23.0
->>>>>>> 16cf7d1c
 
 require (
 	github.com/ThreeDotsLabs/watermill v1.4.0-rc.2
 	github.com/go-sql-driver/mysql v1.4.1
-<<<<<<< HEAD
 	github.com/jackc/pgx/v5 v5.7.1
 	github.com/lib/pq v1.10.9
-=======
-	github.com/jackc/pgx/v4 v4.18.2
-	github.com/lib/pq v1.10.2
->>>>>>> 16cf7d1c
 	github.com/oklog/ulid v1.3.1
 	github.com/stretchr/testify v1.9.0
 )
@@ -28,33 +19,17 @@
 	github.com/google/uuid v1.6.0 // indirect
 	github.com/hashicorp/errwrap v1.1.0 // indirect
 	github.com/hashicorp/go-multierror v1.1.1 // indirect
-<<<<<<< HEAD
 	github.com/jackc/pgpassfile v1.0.0 // indirect
 	github.com/jackc/pgservicefile v0.0.0-20240606120523-5a60cdf6a761 // indirect
 	github.com/jackc/puddle/v2 v2.2.2 // indirect
 	github.com/kr/text v0.1.0 // indirect
-=======
-	github.com/jackc/chunkreader/v2 v2.0.1 // indirect
-	github.com/jackc/pgconn v1.14.3 // indirect
-	github.com/jackc/pgio v1.0.0 // indirect
-	github.com/jackc/pgpassfile v1.0.0 // indirect
-	github.com/jackc/pgproto3/v2 v2.3.3 // indirect
-	github.com/jackc/pgservicefile v0.0.0-20221227161230-091c0ba34f0a // indirect
-	github.com/jackc/pgtype v1.14.0 // indirect
->>>>>>> 16cf7d1c
 	github.com/lithammer/shortuuid/v3 v3.0.7 // indirect
 	github.com/pkg/errors v0.9.1 // indirect
 	github.com/pmezard/go-difflib v1.0.0 // indirect
-<<<<<<< HEAD
 	github.com/rogpeppe/go-internal v1.10.0 // indirect
 	golang.org/x/crypto v0.27.0 // indirect
 	golang.org/x/sync v0.8.0 // indirect
 	golang.org/x/text v0.18.0 // indirect
-=======
-	github.com/sony/gobreaker v1.0.0 // indirect
-	golang.org/x/crypto v0.20.0 // indirect
-	golang.org/x/text v0.14.0 // indirect
->>>>>>> 16cf7d1c
 	google.golang.org/appengine v1.6.7 // indirect
 	gopkg.in/yaml.v3 v3.0.1 // indirect
 )