package sql

import (
	"fmt"
)

// DefaultPostgreSQLOffsetsAdapter is adapter for storing offsets in PostgreSQL database.
//
// DefaultPostgreSQLOffsetsAdapter is designed to support multiple subscribers with exactly once delivery
// and guaranteed order.
//
// We are using FOR UPDATE in NextOffsetQuery to lock consumer group in offsets table.
//
// When another consumer is trying to consume the same message, deadlock should occur in ConsumedMessageQuery.
// After deadlock, consumer will consume next message.
type DefaultPostgreSQLOffsetsAdapter struct {
	// GenerateMessagesOffsetsTableName may be used to override how the messages/offsets table name is generated.
	GenerateMessagesOffsetsTableName func(topic string) string
}

<<<<<<< HEAD
func (a DefaultPostgreSQLOffsetsAdapter) SchemaInitializingQueries(topic string) []Query {
	return []Query{{Query: `
				CREATE TABLE IF NOT EXISTS ` + a.MessagesOffsetsTable(topic) + ` (
=======
func (a DefaultPostgreSQLOffsetsAdapter) SchemaInitializingQueries(params OffsetsSchemaInitializingQueriesParams) ([]Query, error) {
	return []Query{
		{
			Query: `
				CREATE TABLE IF NOT EXISTS ` + a.MessagesOffsetsTable(params.Topic) + ` (
>>>>>>> 16cf7d1c
				consumer_group VARCHAR(255) NOT NULL,
				offset_acked BIGINT,
				last_processed_transaction_id xid8 NOT NULL,
				PRIMARY KEY(consumer_group)
			)`,
<<<<<<< HEAD
	}}
=======
		},
	}, nil
>>>>>>> 16cf7d1c
}

func (a DefaultPostgreSQLOffsetsAdapter) NextOffsetQuery(params NextOffsetQueryParams) (Query, error) {
	return Query{
		Query: `
			SELECT 
    			offset_acked, 
    			last_processed_transaction_id 
			FROM ` + a.MessagesOffsetsTable(params.Topic) + ` 
			WHERE consumer_group=$1 
			FOR UPDATE
		`,
		Args: []any{params.ConsumerGroup},
	}, nil
}

func (a DefaultPostgreSQLOffsetsAdapter) AckMessageQuery(params AckMessageQueryParams) (Query, error) {
	ackQuery := `INSERT INTO ` + a.MessagesOffsetsTable(params.Topic) + `(offset_acked, last_processed_transaction_id, consumer_group) 
	VALUES 
		($1, $2, $3) 
	ON CONFLICT 
		(consumer_group) 
	DO UPDATE SET 
		offset_acked = excluded.offset_acked,
		last_processed_transaction_id = excluded.last_processed_transaction_id`

	return Query{ackQuery, []any{params.LastRow.Offset, params.LastRow.ExtraData["transaction_id"], params.ConsumerGroup}}, nil
}

func (a DefaultPostgreSQLOffsetsAdapter) MessagesOffsetsTable(topic string) string {
	if a.GenerateMessagesOffsetsTableName != nil {
		return a.GenerateMessagesOffsetsTableName(topic)
	}
	return fmt.Sprintf(`"watermill_offsets_%s"`, topic)
}

func (a DefaultPostgreSQLOffsetsAdapter) ConsumedMessageQuery(params ConsumedMessageQueryParams) (Query, error) {
	return Query{}, nil
}

func (a DefaultPostgreSQLOffsetsAdapter) BeforeSubscribingQueries(params BeforeSubscribingQueriesParams) ([]Query, error) {
	return []Query{
		{
			// It's required for exactly-once-delivery guarantee.
			// It adds "zero offsets" to the table with offsets.
			//
			// Without that, `FOR UDATE` from `NextOffsetQuery` won't work,
			// because there is nothing to lock.
			//
			// If "zero offsets" won't be present and multiple concurrent subscribers will try to consume them it
			// will lead to multiple delivery (because offsets are not locked).
			Query: `INSERT INTO ` + a.MessagesOffsetsTable(params.Topic) + ` (consumer_group, offset_acked, last_processed_transaction_id) VALUES ($1, 0, '0') ON CONFLICT DO NOTHING;`,
			Args:  []any{params.ConsumerGroup},
		},
	}, nil
}<|MERGE_RESOLUTION|>--- conflicted
+++ resolved
@@ -18,28 +18,18 @@
 	GenerateMessagesOffsetsTableName func(topic string) string
 }
 
-<<<<<<< HEAD
-func (a DefaultPostgreSQLOffsetsAdapter) SchemaInitializingQueries(topic string) []Query {
-	return []Query{{Query: `
-				CREATE TABLE IF NOT EXISTS ` + a.MessagesOffsetsTable(topic) + ` (
-=======
 func (a DefaultPostgreSQLOffsetsAdapter) SchemaInitializingQueries(params OffsetsSchemaInitializingQueriesParams) ([]Query, error) {
 	return []Query{
 		{
 			Query: `
 				CREATE TABLE IF NOT EXISTS ` + a.MessagesOffsetsTable(params.Topic) + ` (
->>>>>>> 16cf7d1c
 				consumer_group VARCHAR(255) NOT NULL,
 				offset_acked BIGINT,
 				last_processed_transaction_id xid8 NOT NULL,
 				PRIMARY KEY(consumer_group)
 			)`,
-<<<<<<< HEAD
-	}}
-=======
 		},
 	}, nil
->>>>>>> 16cf7d1c
 }
 
 func (a DefaultPostgreSQLOffsetsAdapter) NextOffsetQuery(params NextOffsetQueryParams) (Query, error) {
