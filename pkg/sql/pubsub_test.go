package sql_test

import (
	"context"
	stdSQL "database/sql"
	"fmt"
	"os"
	"regexp"
	"strconv"
	"testing"
	"time"

	"github.com/ThreeDotsLabs/watermill"
<<<<<<< HEAD
	wpgx "github.com/ThreeDotsLabs/watermill-sql/v3/pkg/pgx"
	"github.com/ThreeDotsLabs/watermill-sql/v3/pkg/sql"
=======
	"github.com/ThreeDotsLabs/watermill-sql/v4/pkg/sql"
>>>>>>> 16cf7d1c
	"github.com/ThreeDotsLabs/watermill/message"
	"github.com/ThreeDotsLabs/watermill/message/subscriber"
	"github.com/ThreeDotsLabs/watermill/pubsub/tests"
	driver "github.com/go-sql-driver/mysql"
	"github.com/jackc/pgx/v5"
	"github.com/jackc/pgx/v5/pgxpool"
	"github.com/jackc/pgx/v5/stdlib"
	_ "github.com/lib/pq"
	"github.com/stretchr/testify/assert"
	"github.com/stretchr/testify/require"
)

var (
	logger = watermill.NewStdLogger(false, false)
)

func newPubSub(t *testing.T, db sql.Beginner, consumerGroup string, schemaAdapter sql.SchemaAdapter, offsetsAdapter sql.OffsetsAdapter) (message.Publisher, message.Subscriber) {
	publisher, err := sql.NewPublisher(
		db,
		sql.PublisherConfig{
			SchemaAdapter: schemaAdapter,
		},
		logger,
	)
	require.NoError(t, err)

	subscriber, err := sql.NewSubscriber(
		db,
		sql.SubscriberConfig{
			ConsumerGroup: consumerGroup,

			PollInterval:   1 * time.Millisecond,
			ResendInterval: 5 * time.Millisecond,
			SchemaAdapter:  schemaAdapter,
			OffsetsAdapter: offsetsAdapter,
		},
		logger,
	)
	require.NoError(t, err)

	return publisher, subscriber
}

func newMySQL(t *testing.T) sql.Beginner {
	addr := os.Getenv("WATERMILL_TEST_MYSQL_HOST")
	if addr == "" {
		addr = "localhost"
	}
	conf := driver.NewConfig()
	conf.Net = "tcp"
	conf.User = "root"
	conf.Addr = addr

	conf.DBName = "watermill"

	db, err := stdSQL.Open("mysql", conf.FormatDSN())
	require.NoError(t, err)

	err = db.Ping()
	require.NoError(t, err)

	return sql.StdSQLBeginner{DB: db}
}

func newPostgreSQL(t *testing.T) sql.Beginner {
	addr := os.Getenv("WATERMILL_TEST_POSTGRES_HOST")
	if addr == "" {
		addr = "localhost"
	}

	connStr := fmt.Sprintf("postgres://watermill:password@%s/watermill?sslmode=disable", addr)
	db, err := stdSQL.Open("postgres", connStr)
	require.NoError(t, err)

	err = db.Ping()
	require.NoError(t, err)

	return sql.StdSQLBeginner{DB: db}
}

func newPgxPostgreSQL(t *testing.T) sql.Beginner {
	addr := os.Getenv("WATERMILL_TEST_POSTGRES_HOST")
	if addr == "" {
		addr = "localhost"
	}

	connStr := fmt.Sprintf("postgres://watermill:password@%s/watermill?sslmode=disable", addr)
	conf, err := pgx.ParseConfig(connStr)
	require.NoError(t, err)

	db := stdlib.OpenDB(*conf)

	err = db.Ping()
	require.NoError(t, err)

	return sql.StdSQLBeginner{DB: db}
}

func newPgx(t *testing.T) wpgx.Beginner {
	addr := os.Getenv("WATERMILL_TEST_POSTGRES_HOST")
	if addr == "" {
		addr = "localhost"
	}

	connStr := fmt.Sprintf("postgres://watermill:password@%s/watermill?sslmode=disable", addr)
	conf, err := pgxpool.ParseConfig(connStr)
	require.NoError(t, err)

	db, err := pgxpool.NewWithConfig(context.Background(), conf)
	require.NoError(t, err)

	err = db.Ping(context.Background())
	require.NoError(t, err)

	return wpgx.Beginner{Conn: db}
}

func createMySQLPubSubWithConsumerGroup(t *testing.T, consumerGroup string) (message.Publisher, message.Subscriber) {
	return newPubSub(
		t,
		newMySQL(t),
		consumerGroup,
		newMySQLSchemaAdapter(0),
		newMySQLOffsetsAdapter(),
	)
}

func newMySQLOffsetsAdapter() sql.DefaultMySQLOffsetsAdapter {
	return sql.DefaultMySQLOffsetsAdapter{
		GenerateMessagesOffsetsTableName: func(topic string) string {
			return fmt.Sprintf("`test_offsets_%s`", topic)
		},
	}
}

func newMySQLSchemaAdapter(batchSize int) *sql.DefaultMySQLSchema {
	return &sql.DefaultMySQLSchema{
		GenerateMessagesTableName: func(topic string) string {
			return fmt.Sprintf("`test_%s`", topic)
		},
		GeneratePayloadType: func(topic string) string {
			// payload is a VARBINARY(255) instead of JSON; tests don't presuppose JSON-marshallable payloads
			return "VARBINARY(255)"
		},
		SubscribeBatchSize: batchSize,
	}
}

func createMySQLPubSub(t *testing.T) (message.Publisher, message.Subscriber) {
	return createMySQLPubSubWithConsumerGroup(t, "test")
}

func createPostgreSQLPubSubWithConsumerGroup(t *testing.T, consumerGroup string) (message.Publisher, message.Subscriber) {
	return newPubSub(
		t,
		newPostgreSQL(t),
		consumerGroup,
		newPostgresSchemaAdapter(0),
		newPostgresOffsetsAdapter(),
	)
}

func newPostgresOffsetsAdapter() sql.DefaultPostgreSQLOffsetsAdapter {
	return sql.DefaultPostgreSQLOffsetsAdapter{
		GenerateMessagesOffsetsTableName: func(topic string) string {
			return fmt.Sprintf(`"test_offsets_%s"`, topic)
		},
	}
}

func newPostgresSchemaAdapter(batchSize int) *sql.DefaultPostgreSQLSchema {
	return &sql.DefaultPostgreSQLSchema{
		GenerateMessagesTableName: func(topic string) string {
			return fmt.Sprintf(`"test_%s"`, topic)
		},
		GeneratePayloadType: func(topic string) string {
			return "BYTEA"
		},
		SubscribeBatchSize: batchSize,
	}
}

func createPgxPostgreSQLPubSubWithConsumerGroup(t *testing.T, consumerGroup string) (message.Publisher, message.Subscriber) {
	schemaAdapter := &sql.DefaultPostgreSQLSchema{
		GenerateMessagesTableName: func(topic string) string {
			return fmt.Sprintf(`"test_%s"`, topic)
		},
		GeneratePayloadType: func(topic string) string {
			return "BYTEA"
		},
	}

	offsetsAdapter := sql.DefaultPostgreSQLOffsetsAdapter{
		GenerateMessagesOffsetsTableName: func(topic string) string {
			return fmt.Sprintf(`"test_offsets_%s"`, topic)
		},
	}

	return newPubSub(t, newPgxPostgreSQL(t), consumerGroup, schemaAdapter, offsetsAdapter)
}

func createPgxPubSubWithConsumerGroup(t *testing.T, consumerGroup string) (message.Publisher, message.Subscriber) {
	schemaAdapter := &sql.DefaultPostgreSQLSchema{
		AdvisoryXActLock: 1,
		GenerateMessagesTableName: func(topic string) string {
			return fmt.Sprintf(`"test_pgx_%s"`, topic)
		},
	}

	offsetsAdapter := sql.DefaultPostgreSQLOffsetsAdapter{
		GenerateMessagesOffsetsTableName: func(topic string) string {
			return fmt.Sprintf(`"test_pgx_offsets_%s"`, topic)
		},
	}

	return newPubSub(t, newPgx(t), consumerGroup, schemaAdapter, offsetsAdapter)
}

func createPostgreSQLPubSub(t *testing.T) (message.Publisher, message.Subscriber) {
	return createPostgreSQLPubSubWithConsumerGroup(t, "test")
}

func createPgxPostgreSQLPubSub(t *testing.T) (message.Publisher, message.Subscriber) {
	return createPgxPostgreSQLPubSubWithConsumerGroup(t, "test")
}

<<<<<<< HEAD
func createPgxPubSub(t *testing.T) (message.Publisher, message.Subscriber) {
	return createPgxPubSubWithConsumerGroup(t, "test")
=======
func createPostgreSQLQueue(t *testing.T, db *stdSQL.DB) (message.Publisher, message.Subscriber) {
	schemaAdapter := sql.PostgreSQLQueueSchema{
		GeneratePayloadType: func(topic string) string {
			return "BYTEA"
		},
		GenerateMessagesTableName: func(topic string) string {
			return fmt.Sprintf(`"test_%s"`, topic)
		},
	}
	offsetsAdapter := sql.PostgreSQLQueueOffsetsAdapter{
		GenerateMessagesTableName: func(topic string) string {
			return fmt.Sprintf(`"test_%s"`, topic)
		},
	}

	publisher, err := sql.NewPublisher(
		db,
		sql.PublisherConfig{
			SchemaAdapter: schemaAdapter,
		},
		logger,
	)
	require.NoError(t, err)

	subscriber, err := sql.NewSubscriber(
		db,
		sql.SubscriberConfig{
			PollInterval:   1 * time.Millisecond,
			ResendInterval: 5 * time.Millisecond,
			SchemaAdapter:  schemaAdapter,
			OffsetsAdapter: offsetsAdapter,
		},
		logger,
	)
	require.NoError(t, err)

	return publisher, subscriber
>>>>>>> 16cf7d1c
}

func TestMySQLPublishSubscribe(t *testing.T) {
	t.Parallel()

	features := tests.Features{
		ConsumerGroups:      true,
		ExactlyOnceDelivery: true,
		GuaranteedOrder:     true,
		Persistent:          true,
	}

	tests.TestPubSub(
		t,
		features,
		createMySQLPubSub,
		createMySQLPubSubWithConsumerGroup,
	)
}

func TestPostgreSQLPublishSubscribe(t *testing.T) {
	t.Parallel()

	features := tests.Features{
		ConsumerGroups:      true,
		ExactlyOnceDelivery: true,
		GuaranteedOrder:     true,
		Persistent:          true,
	}

	tests.TestPubSub(
		t,
		features,
		createPostgreSQLPubSub,
		createPostgreSQLPubSubWithConsumerGroup,
	)
}

func TestPgxPostgreSQLPublishSubscribe(t *testing.T) {
	t.Parallel()

	features := tests.Features{
		ConsumerGroups:      true,
		ExactlyOnceDelivery: false,
		GuaranteedOrder:     true,
		Persistent:          true,
	}

	tests.TestPubSub(
		t,
		features,
		createPgxPostgreSQLPubSub,
		createPgxPostgreSQLPubSubWithConsumerGroup,
	)
}

<<<<<<< HEAD
func TestPgxPublishSubscribe(t *testing.T) {
	t.Parallel()

	features := tests.Features{
		ConsumerGroups:      true,
		ExactlyOnceDelivery: false,
=======
func TestPostgreSQLQueue(t *testing.T) {
	t.Parallel()

	features := tests.Features{
		ConsumerGroups:      false,
		ExactlyOnceDelivery: true,
>>>>>>> 16cf7d1c
		GuaranteedOrder:     true,
		Persistent:          true,
	}

	tests.TestPubSub(
		t,
		features,
<<<<<<< HEAD
		createPgxPubSub,
		createPgxPubSubWithConsumerGroup,
=======
		func(t *testing.T) (message.Publisher, message.Subscriber) {
			return createPostgreSQLQueue(t, newPostgreSQL(t))
		},
		nil,
	)
}

func TestPgxPostgreSQLQueue(t *testing.T) {
	t.Parallel()

	features := tests.Features{
		ConsumerGroups:      false,
		ExactlyOnceDelivery: true,
		GuaranteedOrder:     true,
		Persistent:          true,
	}

	tests.TestPubSub(
		t,
		features,
		func(t *testing.T) (message.Publisher, message.Subscriber) {
			return createPostgreSQLQueue(t, newPgxPostgreSQL(t))
		},
		nil,
>>>>>>> 16cf7d1c
	)
}

func TestCtxValues(t *testing.T) {
	pubSubConstructors := []struct {
		Name         string
		Constructor  func(t *testing.T) (message.Publisher, message.Subscriber)
		ExpectedType interface{}
	}{
		{
			Name:         "mysql",
			Constructor:  createMySQLPubSub,
			ExpectedType: &sql.StdSQLTx{},
		},
		{
			Name:         "postgresql",
			Constructor:  createPostgreSQLPubSub,
			ExpectedType: &sql.StdSQLTx{},
		},
		{
			Name:         "pgx",
			Constructor:  createPgxPubSub,
			ExpectedType: wpgx.Tx{},
		},
	}

	for _, constructor := range pubSubConstructors {
		constructor := constructor
		pub, sub := constructor.Constructor(t)

		t.Run(constructor.Name, func(t *testing.T) {
			t.Parallel()
			topicName := "topic_" + watermill.NewUUID()

			err := sub.(message.SubscribeInitializer).SubscribeInitialize(topicName)
			require.NoError(t, err)

			var messagesToPublish []*message.Message

			id := watermill.NewUUID()
			messagesToPublish = append(messagesToPublish, message.NewMessage(id, nil))

			err = pub.Publish(topicName, messagesToPublish...)
			require.NoError(t, err, "cannot publish message")

			ctx, cancel := context.WithCancel(context.Background())
			defer cancel()

			messages, err := sub.Subscribe(ctx, topicName)
			require.NoError(t, err)

			select {
			case msg := <-messages:
				tx, ok := sql.TxFromContext(msg.Context())
				assert.True(t, ok)
				assert.NotNil(t, t, tx)
				assert.IsType(t, constructor.ExpectedType, tx)
				msg.Ack()
			case <-time.After(time.Second * 10):
				t.Fatal("no message received")
			}
		})
	}
}

// TestNotMissingMessages checks if messages are not missing when messages are published in concurrent transactions.
// See more: https://github.com/ThreeDotsLabs/watermill/issues/311
func TestNotMissingMessages(t *testing.T) {
	t.Parallel()

	pubSubs := []struct {
		Name           string
		DbConstructor  func(t *testing.T) sql.Beginner
		SchemaAdapter  sql.SchemaAdapter
		OffsetsAdapter sql.OffsetsAdapter
	}{
		{
			Name:           "mysql",
			DbConstructor:  newMySQL,
			SchemaAdapter:  newMySQLSchemaAdapter(0),
			OffsetsAdapter: newMySQLOffsetsAdapter(),
		},
		{
			Name:           "postgresql",
			DbConstructor:  newPostgreSQL,
			SchemaAdapter:  newPostgresSchemaAdapter(0),
			OffsetsAdapter: newPostgresOffsetsAdapter(),
		},
		{
			Name: "pgx",
			DbConstructor: func(t *testing.T) sql.Beginner {
				return newPgx(t)
			},
			SchemaAdapter:  newPostgresSchemaAdapter(0),
			OffsetsAdapter: newPostgresOffsetsAdapter(),
		},
	}

	for _, pubSub := range pubSubs {
		pubSub := pubSub

		t.Run(pubSub.Name, func(t *testing.T) {
			t.Parallel()

			db := pubSub.DbConstructor(t)

			topicName := "topic_" + watermill.NewUUID()

			messagesToPublish := []*message.Message{
				message.NewMessage("0", nil),
				message.NewMessage("1", nil),
				message.NewMessage("2", nil),
			}

			sub, err := sql.NewSubscriber(
				db,
				sql.SubscriberConfig{
					ConsumerGroup: "consumerGroup",

					PollInterval:   1 * time.Millisecond,
					ResendInterval: 5 * time.Millisecond,
					SchemaAdapter:  pubSub.SchemaAdapter,
					OffsetsAdapter: pubSub.OffsetsAdapter,
				},
				logger,
			)
			require.NoError(t, err)

			err = sub.SubscribeInitialize(topicName)
			require.NoError(t, err)

			messagesAsserted := make(chan struct{})

			ctx, cancel := context.WithCancel(context.Background())
			defer cancel()

			go func() {
				defer close(messagesAsserted)

				messages, err := sub.Subscribe(ctx, topicName)
				require.NoError(t, err)

				received, all := subscriber.BulkRead(messages, len(messagesToPublish), time.Second*10)
				assert.True(t, all)

				tests.AssertAllMessagesReceived(t, messagesToPublish, received)
			}()

			tx0, err := db.BeginTx(ctx, &stdSQL.TxOptions{Isolation: stdSQL.LevelReadCommitted})
			assert.NoError(t, err)
			time.Sleep(time.Millisecond * 10)

			tx1, err := db.BeginTx(ctx, &stdSQL.TxOptions{Isolation: stdSQL.LevelReadCommitted})
			assert.NoError(t, err)
			time.Sleep(time.Millisecond * 10)

			txRollback, err := db.BeginTx(ctx, &stdSQL.TxOptions{Isolation: stdSQL.LevelReadCommitted})
			assert.NoError(t, err)
			time.Sleep(time.Millisecond * 10)

			tx2, err := db.BeginTx(ctx, &stdSQL.TxOptions{Isolation: stdSQL.LevelReadCommitted})
			assert.NoError(t, err)
			time.Sleep(time.Millisecond * 10)

			pub0, err := sql.NewPublisher(
				tx0,
				sql.PublisherConfig{
					SchemaAdapter: pubSub.SchemaAdapter,
				},
				logger,
			)
			require.NoError(t, err)
			err = pub0.Publish(topicName, messagesToPublish[0])
			require.NoError(t, err, "cannot publish message")

			pub1, err := sql.NewPublisher(
				tx1,
				sql.PublisherConfig{
					SchemaAdapter: pubSub.SchemaAdapter,
				},
				logger,
			)
			require.NoError(t, err)
			err = pub1.Publish(topicName, messagesToPublish[1])
			require.NoError(t, err, "cannot publish message")

			pubRollback, err := sql.NewPublisher(
				txRollback,
				sql.PublisherConfig{
					SchemaAdapter: pubSub.SchemaAdapter,
				},
				logger,
			)
			require.NoError(t, err)
			err = pubRollback.Publish(topicName, message.NewMessage("rollback", nil))
			require.NoError(t, err, "cannot publish message")

			pub2, err := sql.NewPublisher(
				tx2,
				sql.PublisherConfig{
					SchemaAdapter: pubSub.SchemaAdapter,
				},
				logger,
			)
			require.NoError(t, err)
			err = pub2.Publish(topicName, messagesToPublish[2])
			require.NoError(t, err, "cannot publish message")

			require.NoError(t, tx2.Commit())
			time.Sleep(time.Millisecond * 10)

			require.NoError(t, txRollback.Rollback())
			time.Sleep(time.Millisecond * 10)

			require.NoError(t, tx1.Commit())
			time.Sleep(time.Millisecond * 10)

			require.NoError(t, tx0.Commit())
			time.Sleep(time.Millisecond * 10)

			<-messagesAsserted
		})
	}
}

func TestConcurrentSubscribe_different_bulk_sizes(t *testing.T) {
	t.Parallel()

	testCases := []struct {
		Name        string
		Constructor func(t *testing.T) (message.Publisher, message.Subscriber)
		Test        func(t *testing.T, tCtx tests.TestContext, pubSubConstructor tests.PubSubConstructor)
	}{
		{
			Name: "TestPublishSubscribe_mysql_1",
			Constructor: func(t *testing.T) (message.Publisher, message.Subscriber) {
				return newPubSub(
					t,
					newMySQL(t),
					"test",
					newMySQLSchemaAdapter(1),
					newMySQLOffsetsAdapter(),
				)
			},
			Test: tests.TestPublishSubscribe,
		},
		{
			Name: "TestConcurrentSubscribe_mysql_5",
			Constructor: func(t *testing.T) (message.Publisher, message.Subscriber) {
				return newPubSub(
					t,
					newMySQL(t),
					"test",
					newMySQLSchemaAdapter(5),
					newMySQLOffsetsAdapter(),
				)
			},
			Test: tests.TestConcurrentSubscribe,
		},
		{
			Name: "TestConcurrentSubscribe_postgresql_1",
			Constructor: func(t *testing.T) (message.Publisher, message.Subscriber) {
				return newPubSub(
					t,
					newPostgreSQL(t),
					"test",
					newPostgresSchemaAdapter(1),
					newPostgresOffsetsAdapter(),
				)
			},
			Test: tests.TestPublishSubscribe,
		},
		{
			Name: "TestConcurrentSubscribe_postgresql_5",
			Constructor: func(t *testing.T) (message.Publisher, message.Subscriber) {
				return newPubSub(
					t,
					newPostgreSQL(t),
					"test",
					newPostgresSchemaAdapter(5),
					newPostgresOffsetsAdapter(),
				)
			},
			Test: tests.TestConcurrentSubscribe,
		},
		{
			Name: "TestConcurrentSubscribe_pgx_1",
			Constructor: func(t *testing.T) (message.Publisher, message.Subscriber) {
				return newPubSub(
					t,
					newPgx(t),
					"test",
					newPostgresSchemaAdapter(1),
					newPostgresOffsetsAdapter(),
				)
			},
			Test: tests.TestPublishSubscribe,
		},
		{
			Name: "TestConcurrentSubscribe_pgx_5",
			Constructor: func(t *testing.T) (message.Publisher, message.Subscriber) {
				return newPubSub(
					t,
					newPgx(t),
					"test",
					newPostgresSchemaAdapter(5),
					newPostgresOffsetsAdapter(),
				)
			},
			Test: tests.TestConcurrentSubscribe,
		},
	}
	for i := range testCases {
		tc := testCases[i]

		t.Run(tc.Name, func(t *testing.T) {
			t.Parallel()

			tc.Test(
				t,
				tests.TestContext{
					TestID: tests.NewTestID(),
					Features: tests.Features{
						ConsumerGroups:                      true,
						ExactlyOnceDelivery:                 true,
						GuaranteedOrder:                     true,
						GuaranteedOrderWithSingleSubscriber: true,
						Persistent:                          true,
					},
				},
				tc.Constructor,
			)
		})
	}
}

func TestDefaultPostgreSQLSchema_planner_mis_estimate_regression(t *testing.T) {
	// this test should be not executed in Parallel to not disturb performance measurements

	db := newPostgreSQL(t)

	offsetsAdapter := newPostgresOffsetsAdapter()

	pub, sub := newPubSub(
		t,
		db,
		"test",
		newPostgresSchemaAdapter(1000),
		offsetsAdapter,
	)

	topicName := "topic_" + watermill.NewUUID()

	err := sub.(message.SubscribeInitializer).SubscribeInitialize(topicName)
	require.NoError(t, err)

	messagesCount := 100_000
	if testing.Short() {
		messagesCount = 1_000
	}
	tests.AddSimpleMessagesParallel(t, messagesCount, pub, topicName, 50)

	subscribeCtx, cancelSubscribe := context.WithCancel(context.Background())

	messages, err := sub.Subscribe(subscribeCtx, topicName)
	require.NoError(t, err)

	// we want to consume most of the messages,
	// but not all to catch performance issues with more unacked messages
	messagesToConsume := int(float64(messagesCount) * 0.8)
	_, all := subscriber.BulkRead(messages, messagesToConsume, time.Minute)
	assert.True(t, all)

	cancelSubscribe()
	<-messages // wait for the subscriber to finish

	schemAdapterBatch1 := newPostgresSchemaAdapter(1)
	q, err := schemAdapterBatch1.SelectQuery(sql.SelectQueryParams{
		Topic:          topicName,
		ConsumerGroup:  "",
		OffsetsAdapter: offsetsAdapter,
	})
	require.NoError(t, err)

	var analyseResult string

	res, err := db.Query("EXPLAIN ANALYZE\n"+q.Query, q.Args...)
	require.NoError(t, err)

	for res.Next() {
		var line string
		err := res.Scan(&line)
		require.NoError(t, err)
		analyseResult += line + "\n"
	}
	require.NoError(t, res.Close())

	t.Log(analyseResult)

	rowsRemovedByFilter := findRowsRemovedByFilterInAnalyze(analyseResult)

	for _, i := range rowsRemovedByFilter {
		assert.LessOrEqual(
			t,
			i,
			1,
			"too many rows removed by filter - it's likely a performance regression",
		)
	}

	duration := extractDurationFromAnalyze(t, analyseResult)

	// TBD if it will be stable in CI
	assert.LessOrEqual(t, duration, time.Millisecond, "query duration is too long")
}

func findRowsRemovedByFilterInAnalyze(input string) []int {
	pattern := `Rows Removed by Filter: (\d+)`
	re := regexp.MustCompile(pattern)

	matches := re.FindAllStringSubmatch(input, -1)

	result := make([]int, 0, len(matches))

	for _, match := range matches {
		if len(match) > 1 {
			value, err := strconv.Atoi(match[1])
			if err == nil {
				result = append(result, value)
			}
		}
	}

	return result
}

func extractDurationFromAnalyze(t *testing.T, s string) time.Duration {
	t.Helper()

	// Regular expression to match "Execution Time: X.XXX ms" pattern
	re := regexp.MustCompile(`Execution Time:\s*(\d+(?:\.\d+)?)\s*ms`)

	match := re.FindStringSubmatch(s)
	if len(match) != 2 {
		t.Fatalf("cannot find duration in the string: %s", s)
	}

	durationStr := match[1]

	parsed, err := time.ParseDuration(durationStr + "ms")
	require.NoError(t, err)

	return parsed
}<|MERGE_RESOLUTION|>--- conflicted
+++ resolved
@@ -11,12 +11,8 @@
 	"time"
 
 	"github.com/ThreeDotsLabs/watermill"
-<<<<<<< HEAD
-	wpgx "github.com/ThreeDotsLabs/watermill-sql/v3/pkg/pgx"
-	"github.com/ThreeDotsLabs/watermill-sql/v3/pkg/sql"
-=======
+	wpgx "github.com/ThreeDotsLabs/watermill-sql/v4/pkg/pgx"
 	"github.com/ThreeDotsLabs/watermill-sql/v4/pkg/sql"
->>>>>>> 16cf7d1c
 	"github.com/ThreeDotsLabs/watermill/message"
 	"github.com/ThreeDotsLabs/watermill/message/subscriber"
 	"github.com/ThreeDotsLabs/watermill/pubsub/tests"
@@ -243,10 +239,10 @@
 	return createPgxPostgreSQLPubSubWithConsumerGroup(t, "test")
 }
 
-<<<<<<< HEAD
 func createPgxPubSub(t *testing.T) (message.Publisher, message.Subscriber) {
 	return createPgxPubSubWithConsumerGroup(t, "test")
-=======
+}
+
 func createPostgreSQLQueue(t *testing.T, db *stdSQL.DB) (message.Publisher, message.Subscriber) {
 	schemaAdapter := sql.PostgreSQLQueueSchema{
 		GeneratePayloadType: func(topic string) string {
@@ -284,7 +280,6 @@
 	require.NoError(t, err)
 
 	return publisher, subscriber
->>>>>>> 16cf7d1c
 }
 
 func TestMySQLPublishSubscribe(t *testing.T) {
@@ -341,21 +336,12 @@
 	)
 }
 
-<<<<<<< HEAD
 func TestPgxPublishSubscribe(t *testing.T) {
 	t.Parallel()
 
 	features := tests.Features{
 		ConsumerGroups:      true,
 		ExactlyOnceDelivery: false,
-=======
-func TestPostgreSQLQueue(t *testing.T) {
-	t.Parallel()
-
-	features := tests.Features{
-		ConsumerGroups:      false,
-		ExactlyOnceDelivery: true,
->>>>>>> 16cf7d1c
 		GuaranteedOrder:     true,
 		Persistent:          true,
 	}
@@ -363,18 +349,12 @@
 	tests.TestPubSub(
 		t,
 		features,
-<<<<<<< HEAD
 		createPgxPubSub,
 		createPgxPubSubWithConsumerGroup,
-=======
-		func(t *testing.T) (message.Publisher, message.Subscriber) {
-			return createPostgreSQLQueue(t, newPostgreSQL(t))
-		},
-		nil,
-	)
-}
-
-func TestPgxPostgreSQLQueue(t *testing.T) {
+	)
+}
+
+func TestPostgreSQLQueue(t *testing.T) {
 	t.Parallel()
 
 	features := tests.Features{
@@ -388,10 +368,29 @@
 		t,
 		features,
 		func(t *testing.T) (message.Publisher, message.Subscriber) {
+			return createPostgreSQLQueue(t, newPostgreSQL(t))
+		},
+		nil,
+	)
+}
+
+func TestPgxPostgreSQLQueue(t *testing.T) {
+	t.Parallel()
+
+	features := tests.Features{
+		ConsumerGroups:      false,
+		ExactlyOnceDelivery: true,
+		GuaranteedOrder:     true,
+		Persistent:          true,
+	}
+
+	tests.TestPubSub(
+		t,
+		features,
+		func(t *testing.T) (message.Publisher, message.Subscriber) {
 			return createPostgreSQLQueue(t, newPgxPostgreSQL(t))
 		},
 		nil,
->>>>>>> 16cf7d1c
 	)
 }
 
