--- conflicted
+++ resolved
@@ -50,7 +50,6 @@
 		);
 	`
 
-<<<<<<< HEAD
 	queries := []Query{{Query: createMessagesTable}}
 	if s.AdvisoryXActLock > 0 {
 		queries = append([]Query{
@@ -58,10 +57,7 @@
 		}, queries...)
 	}
 
-	return queries
-=======
-	return []Query{{Query: createMessagesTable}}, nil
->>>>>>> 16cf7d1c
+	return queries, nil
 }
 
 func (s DefaultPostgreSQLSchema) InsertQuery(params InsertQueryParams) (Query, error) {
