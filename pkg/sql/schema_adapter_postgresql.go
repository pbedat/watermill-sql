--- conflicted
+++ resolved
@@ -27,13 +27,7 @@
 	SubscribeBatchSize int
 }
 
-<<<<<<< HEAD
 func (s DefaultPostgreSQLSchema) SchemaInitializingQueries(params SchemaInitializingQueriesParams) []Query {
-	createMessagesTable := ` 
-		CREATE TABLE IF NOT EXISTS ` + s.MessagesTable(params.Topic) + ` (
-			"offset" SERIAL,
-=======
-func (s DefaultPostgreSQLSchema) SchemaInitializingQueries(topic string) []Query {
 	// theoretically this primary key allows duplicate offsets for same transaction_id
 	// but in practice it should not happen with SERIAL, so we can keep one index and make it more
 	// storage efficient
@@ -41,9 +35,8 @@
 	// it's intended that transaction_id is first in the index, because we are using it alone
 	// in the WHERE clause
 	createMessagesTable := ` 
-		CREATE TABLE IF NOT EXISTS ` + s.MessagesTable(topic) + ` (
+		CREATE TABLE IF NOT EXISTS ` + s.MessagesTable(params.Topic) + ` (
 			"offset" BIGSERIAL,
->>>>>>> c35e7e4f
 			"uuid" VARCHAR(36) NOT NULL,
 			"created_at" TIMESTAMP NOT NULL DEFAULT CURRENT_TIMESTAMP,
 			"payload" ` + s.PayloadColumnType(topic) + ` DEFAULT NULL,
@@ -94,15 +87,12 @@
 func (s DefaultPostgreSQLSchema) SelectQuery(params SelectQueryParams) Query {
 	// Query inspired by https://event-driven.io/en/ordering_in_postgres_outbox/
 
-<<<<<<< HEAD
 	nextOffsetParams := NextOffsetQueryParams{
 		Topic:         params.Topic,
 		ConsumerGroup: params.ConsumerGroup,
 	}
 
 	nextOffsetQuery := params.OffsetsAdapter.NextOffsetQuery(nextOffsetParams)
-=======
-	nextOffsetQuery := offsetsAdapter.NextOffsetQuery(topic, consumerGroup)
 
 	// We are using subquery to avoid problems with query planner mis-estimating
 	// and performing expensive index scans, read more:
@@ -155,7 +145,6 @@
 	//Planning Time: 1.365 ms
 	//Execution Time: 0.786 ms
 
->>>>>>> c35e7e4f
 	selectQuery := `
 	SELECT * FROM (
 		WITH last_processed AS (
